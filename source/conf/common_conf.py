--- conflicted
+++ resolved
@@ -29,32 +29,6 @@
 .. |vpl_full_name| replace:: oneAPI Video Processing Library
 """
 
-<<<<<<< HEAD
-oneapi_spec_version = '0.6.0'
-
-latex_elements = {
-    # The paper size ('letterpaper' or 'a4paper').
-    #
-    # 'papersize': 'letterpaper',
-
-    # The font size ('10pt', '11pt' or '12pt').
-    #
-    # 'pointsize': '10pt',
-
-    # Additional stuff for the LaTeX preamble.
-    #
-    'preamble': '\\DeclareUnicodeCharacter{2208}{$\\in$}',
-
-    # Latex figure (float) alignment
-    #
-    # 'figure_align': 'htbp',
-    'extraclassoptions': 'openany,oneside'
-}
-
-def setup(app):
-    add_custom_css = getattr(app,'add_css_file',getattr(app,'add_stylesheet'))
-    add_custom_css('custom.css')
-=======
 # for substitutions in code blocks and sphinx-prompts:
 substitutions = [
     ('|dal_short_name|', 'oneDAL'),
@@ -63,5 +37,4 @@
 
 oneapi_spec_version = '0.6.0'
 
-primary_domain = 'cpp'
->>>>>>> 8d517840
+primary_domain = 'cpp'